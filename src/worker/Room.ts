--- conflicted
+++ resolved
@@ -70,17 +70,7 @@
             }
         }
 
-<<<<<<< HEAD
-        const perspective = new Perspective(this, players);
-=======
-        const incomingFilter = new PerspectiveFilter(this.worker);
-        const outgoingFilter = new PerspectiveFilter(this.worker);
-
-        const perspective = new Perspective(this, players, incomingFilter, outgoingFilter, this.createdBy);
-
-        Perspective.applyPerspectiveFilter(perspective, incomingFilter, incomingFilters, "incoming");
-        Perspective.applyPerspectiveFilter(perspective, outgoingFilter, outgoingFilters, "outgoing");
->>>>>>> 592b9e1c
+        const perspective = new Perspective(this, players, this.createdBy);
 
         this.activePerspectives.push(perspective);
         for (let i = 0; i < players.length; i++) {
