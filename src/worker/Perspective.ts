--- conflicted
+++ resolved
@@ -184,42 +184,8 @@
          * player object is from the original {@link Room} object, rather than
          * this perspective object.
          */
-<<<<<<< HEAD
-        public readonly playersPov: PlayerData[]
-=======
         public readonly playersPov: PlayerData[],
-        /**
-         * Filter for packets making their way into the perspective. See {@link Perspective.outgoingFilter}
-         * for handling outgoing packets.
-         *
-         * @example
-         * ```ts
-         * perspective.incomingFilter.on([ SetColorMessage, SetNameMessage, SetSkinMessage, SetPetMessage, SetHatMessage ], message => {
-         *   message.cancel();
-         * });
-         * ```
-         */
-        public incomingFilter: PerspectiveFilter,
-        /**
-         * Filter for packets making their way out of the perspective into the room.
-         * See {@link Perspective.incomingFilter} to handle incoming packets.
-         *
-         * By default, this is different from the incoming filter. You can manually
-         * re-assign it to {@link incomingFilter} to have the same filters for
-         * both incoming and outgoing packets.
-         *
-         * @example
-         * ```ts
-         * perspective.outgoingFilter = perspective.incomingFilter;
-         *
-         * perspective.outgoingFilter.on([ SetColorMessage, SetNameMessage, SetSkinMessage, SetPetMessage, SetHatMessage ], message => {
-         *   message.cancel();
-         * });
-         * ```
-         */
-        public outgoingFilter: PerspectiveFilter,
         public readonly createdBy: Connection|undefined
->>>>>>> 592b9e1c
     ) {
         super(parentRoom.worker, parentRoom.config, parentRoom.settings, createdBy);
 
