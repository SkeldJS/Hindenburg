import "reflect-metadata";

import path from "path";
import fs from "fs/promises";

import { CoreProperties as PackageJson } from "@schemastore/package";
import resolvePkg from "resolve-pkg";
import chalk from "chalk";
import minimatch from "minimatch";

import {
    AirshipStatus,
    AprilShipStatus,
    BaseRole,
    CrewmateRole,
    CustomNetworkTransform,
    EngineerRole,
    GameData,
    GuardianAngelRole,
    ImpostorRole,
    LobbyBehaviour,
    MeetingHud,
    MiraShipStatus,
    PlayerControl,
    PlayerPhysics,
    PolusShipStatus,
    RoleType,
    ScientistRole,
    ShapeshifterRole,
    SkeldShipStatus,
    SpawnType,
    VoteBanSystem
} from "@skeldjs/core";

import { Deserializable, MessageDirection, Serializable } from "@skeldjs/protocol";

import { RoomEvents, Room, Worker, WorkerEvents, PacketContext } from "../worker";

import {
    getPluginChatCommands,
    getPluginCliCommands,
    getPluginEventListeners,
<<<<<<< HEAD
    getPluginReactorRpcHandlers,
=======
    getPluginMessageHandlers,
>>>>>>> 592b9e1c
    getPluginRegisteredMessages,
    isHindenburgPlugin,
    shouldPreventLoading,
    getPluginRegisteredRoles,
    WorkerImportPluginEvent,
    WorkerLoadPluginEvent,
    getPluginRegisteredPrefabs,
    getPluginMatchmakerEndpoints,
    PluginRegisteredMatchmakerEndpoint,
    RegisteredPrefab,
    PluginRegisteredMessageHandlerInfo,
<<<<<<< HEAD
    getPluginMessageHandlers
=======
    RegisteredPrefab,
    MessageHandlerAttach
>>>>>>> 592b9e1c
} from "../api";

import { recursiveClone } from "../util/recursiveClone";
import { recursiveAssign } from "../util/recursiveAssign";

import { getPluginDependencies, PluginDependencyDeclaration } from "../api/hooks/Dependency";
import { PluginInstanceType, RoomPlugin, SomePluginCtr, WorkerPlugin } from "./Plugin";
import vorpal from "vorpal";

export const hindenburgPluginDirectory = Symbol("hindenburg:plugindirectory");

export interface PluginPackageJsonOptions {
    loadOrder?: "first" | "last" | "none" | number;
    defaultConfig?: any;
    dependencies?: Record<string, boolean | Partial<Omit<PluginDependencyDeclaration, "pluginId">>>;
}

export interface PluginPackageJson extends PackageJson {
    plugin?: PluginPackageJsonOptions;
}

export class ImportedPlugin<PluginCtr extends typeof RoomPlugin | typeof WorkerPlugin = typeof RoomPlugin | typeof WorkerPlugin> {
    protected _cachedPackageJson?: PluginPackageJson;

    static async getPluginPackageJson(pluginPath: string): Promise<PluginPackageJson | undefined> {
        try {
            const packageJsonText = await fs.readFile(path.resolve(pluginPath, "package.json"), "utf8");
            try {
                return JSON.parse(packageJsonText) as PluginPackageJson;
            } catch (e) {
                throw new Error("Couldn't parse package.json, it must be invalid");
            }
        } catch (e: any) {
            if (e && e.code === "ENOENT") {
                return undefined;
            }

            throw e;
        }
    }

    static async importPlugin(pluginLoader: PluginLoader, pluginPath: string) {
        if (!path.isAbsolute(pluginPath))
            throw new Error("Expected an absolute path to a plugin but got a relative one.");

        const packageJson = await this.getPluginPackageJson(pluginPath);

        if (!packageJson)
            throw new Error("No package.json for plugin found");

        if (packageJson.engines && packageJson.engines.hindenburg)
            if (!minimatch(Worker.serverVersion, packageJson.engines.hindenburg))
                throw new Error("Built for an incompatible version of hindenburg");

        try {
            delete require.cache[require.resolve(pluginPath)];
        } catch (e) { // require.resolve will error if the module is not found
            throw new Error("The path didn't exist or wasn't a javascript module");
        }
        const { default: pluginCtr } = await import(pluginPath) as { default: SomePluginCtr };

        if (!PluginLoader.isHindenburgPlugin(pluginCtr))
            throw new Error("The imported module wasn't a Hindenburg plugin");

        pluginCtr.baseDirectory = pluginPath;
        pluginCtr.packageJson = packageJson;

        const packageJsonMeta = {
            id: packageJson?.name || pluginLoader.generateRandomPluginIdSafe(),
            version: packageJson?.version || "1.0.0",
            loadOrder: packageJson?.plugin ? packageJson.plugin.loadOrder || "none" : "none",
            defaultConfig: packageJson?.plugin?.defaultConfig ? packageJson.plugin.defaultConfig : {}
        };

        if (pluginCtr.meta) {
            pluginCtr.meta = {
                id: pluginCtr.meta.id || packageJsonMeta?.id,
                version: pluginCtr.meta.version || packageJsonMeta?.version,
                loadOrder: pluginCtr.meta.loadOrder === undefined ? packageJsonMeta?.loadOrder : pluginCtr.meta.loadOrder,
                defaultConfig: pluginCtr.meta.defaultConfig || packageJsonMeta?.defaultConfig
            };
        } else {
            pluginCtr.meta = packageJsonMeta;
        }

        return new ImportedPlugin(pluginLoader, pluginCtr, pluginPath, packageJson);
    }

    constructor(
        protected readonly pluginLoader: PluginLoader,
        public readonly pluginCtr: PluginCtr,
        public readonly localDirectory: string,
        public readonly packageJson: PluginPackageJson = {}
    ) { }

    isWorkerPlugin(): this is ImportedPlugin<typeof WorkerPlugin> {
        return PluginLoader.isWorkerPlugin(this.pluginCtr);
    }

    isRoomPlugin(): this is ImportedPlugin<typeof RoomPlugin> {
        return PluginLoader.isRoomPlugin(this.pluginCtr);
    }

    isEnabled(room?: Room) {
        if (shouldPreventLoading(this.pluginCtr))
            return;

        if (this.pluginLoader.worker.config.plugins[this.pluginCtr.meta.id] === false)
            return false;

        if (room && !room.config.plugins[this.pluginCtr.meta.id] === false)
            return false;

        return true;
    }

    getDependencies() {
        const dependencies = this.packageJson.plugin?.dependencies
            ? { ...this.packageJson.plugin.dependencies }
            : {};

        for (const extraDependency of getPluginDependencies(this.pluginCtr)) { // dependencies defined with the @Dependency decorator
            dependencies[extraDependency.pluginId] = extraDependency;
        }

        return dependencies;
    }
}

export class LoadedPlugin<PluginCtr extends typeof RoomPlugin | typeof WorkerPlugin = typeof RoomPlugin | typeof WorkerPlugin> {
    /**
     * All chat commands that were loaded into the room, created with {@link ChatCommand}.
     */
    loadedChatCommands: string[];
    /**
     * All CLI commands that were loaded into the worker, created with {@link CliCommand}.
     */
    loadedCliCommands: vorpal.Command[];
    /**
     * All event listeners that were loaded into the worker, created with {@link EventListener}.
     */
    loadedEventListeners: {
        eventName: string;
        handler: (...args: any) => any;
    }[];
    /**
     * All protocol message handlers that were loaded into the worker, created with
     * {@link MessageHandler}.
     */
    loadedMessageHandlers: PluginRegisteredMessageHandlerInfo[];
    /**
     * All registered http endpoints to be hosted on the http matchmaker, created with
     * {@link MatchmakerEndpoint}.
     */
    loadedMatchmakerEndpoints: PluginRegisteredMatchmakerEndpoint[];
    /**
     * All protocol messages that were registered into the worker, created with
     * {@link RegisterMessage}.
     */
    loadedRegisteredMessages: Deserializable[];
    /**
     * All registered spawn prefabs for the plugin, created with {@link RegisterPrefab}.
     */
    registeredPrefabs: RegisteredPrefab[];
    /**
     * All registered player roles for the plugin, created with {@link RegisterRole}.
     */
    registeredRoles: typeof BaseRole[];

    constructor(public readonly importedPlugin: ImportedPlugin<PluginCtr>, public readonly pluginInstance: PluginInstanceType<PluginCtr>) {
        this.loadedChatCommands = [];
        this.loadedCliCommands = [];
        this.loadedEventListeners = [];
        this.loadedMessageHandlers = [];
        this.loadedMatchmakerEndpoints = [];
        this.loadedRegisteredMessages = [];
        this.registeredPrefabs = [];
        this.registeredRoles = [];
    }

    isWorkerPlugin(): this is LoadedPlugin<typeof WorkerPlugin> {
        return this.pluginInstance instanceof WorkerPlugin;
    }

    isRoomPlugin(): this is LoadedPlugin<typeof RoomPlugin> {
        return this.pluginInstance instanceof RoomPlugin;
    }
}

const colours = ["red", "blue", "green", "pink", "orange", "yellow", "black", "white", "purple", "brown", "cyan", "lime", "maroon", "rose", "banana", "gray", "tan", "coral"];
const roles = ["crewmate", "impostor", "scientist", "engineer", "guardian-angel", "shapeshift"];

/**
 * Service for the worker node to import plugins & load them globally or into
 * specific rooms.
 *
 * An "imported plugin" is a plugin which has actually been loaded into memory
 * with require(), and a "loaded plugin" is a plugin which is enabled on a room
 * or globally.
 */
export class PluginLoader {
    /**
     * A map of every worker and room plugin that has been imported.
     */
    importedPlugins: Map<string, ImportedPlugin>;

    /**
     * Create a plugin loader. Note that the worker instantiates one itself, see
     * {@link Worker.pluginLoader}.
     * @param worker The worker that the plugin loader is for.
     * @param pluginDirectories The base directory for installed plugins.
     * @example
     * ```ts
     * const pluginLoader = new PluginLoader(this.worker, "/home/user/hindenburg/plugins");
     * ```
     */
    constructor(
        /**
         * The worker that this plugin loader is for.
         */
        public readonly worker: Worker,
        /**
         * The base directory for installed plugins.
         */
        public readonly pluginDirectories: string[]
    ) {
        this.importedPlugins = new Map;
    }

    /**
     * Check whether some object is a Hindenburg plugin.
     * @param someObject The object to check.
     * @returns Whether {@link someObject} is a Hindenburg plugin.
     *
     * @example
     * ```ts
     * console.log(this.worker.pluginLoader.isHindenburgPlugin({})); // false
     * ```
     *
     * @example
     * ```ts
     * class MyPlugin extends WorkerPlugin {}
     *
     * console.log(this.worker.pluginLoader.isHindenburgPlugin(MyPlugin)); // true
     * ```
     */
    static isHindenburgPlugin(someObject: any) {
        return isHindenburgPlugin(someObject);
    }

    /**
     * Check whether an imported Hindenburg plugin is a worker plugin to be loaded
     * globally, extending {@link WorkerPlugin}.
     * @param pluginCtr The plugin to check.
     * @returns Whether {@link pluginCtr} is a global worker plugin.
     *
     * @example
     * ```ts
     * .@HindenburgPlugin("hbplugin-fun-things")
     * class MyPlugin extends RoomPlugin {}
     *
     * console.log(this.worker.pluginLoad.isWorkerPlugin(MyPlugin)); // false
     * ```
     *
     * @example
     * ```ts
     * .@HindenburgPlugin("hbplugin-fun-things")
     * class MyPlugin extends WorkerPlugin {}
     *
     * console.log(this.worker.pluginLoad.isWorkerPlugin(MyPlugin)); // true
     * ```
     */
    static isWorkerPlugin(pluginCtr: SomePluginCtr): pluginCtr is typeof WorkerPlugin {
        let currentCtr: SomePluginCtr = pluginCtr;
        while (currentCtr !== null) {
            currentCtr = Object.getPrototypeOf(currentCtr);

            if (currentCtr === WorkerPlugin)
                return true;
        }
        return false;
    }

    /**
     * Check whether an imported Hindenburg plugin is a room plugin to be loaded
     * into rooms, extending {@link RoomPlugin}.
     * @param pluginCtr The plugin to check.
     * @returns Whether {@link pluginCtr} is a room plugin.
     *
     * @example
     * ```ts
     * .@HindenburgPlugin("hbplugin-fun-things")
     * class MyPlugin extends RoomPlugin {}
     *
     * console.log(this.worker.pluginLoad.isRoomPlugin(MyPlugin)); // true
     * ```
     *
     * @example
     * ```ts
     * .@HindenburgPlugin("hbplugin-fun-things")
     * class MyPlugin extends WorkerPlugin {}
     *
     * console.log(this.worker.pluginLoad.isRoomPlugin(MyPlugin)); // false
     * ```
     */
    static isRoomPlugin(pluginCtr: SomePluginCtr): pluginCtr is typeof RoomPlugin {
        let currentCtr: SomePluginCtr = pluginCtr;
        while (currentCtr !== null) {
            currentCtr = Object.getPrototypeOf(currentCtr);

            if (currentCtr === RoomPlugin)
                return true;
        }
        return false;
    }

    /**
     * Generate a random plugin ID.
     *
     * Note that this will return one even if it is taken, see {@link PluginLoader.generateRandomPluginIdSafe}
     * if you need one that is not taken.
     * @returns A random plugin ID.
     */
    static generateRandomPluginId() {
        const colour = colours[Math.random() * colours.length];
        const role = roles[Math.random() * roles.length];
        return "hbplugin-" + colour + "-" + role;
    }

    /**
     * Import a plugin via its ID, checking both installed NPM plugins and also
     * local plugin folders.
     * @param id The ID of the plugin to import.
     * @returns The loaded plugin, or 'undefined' if unsuccessful (e.g. the
     * module could not be found, or it was loaded but it was not a Hindenburg
     * plugin).
     *
     * @example
     * ```ts
     * const pluginCtr = await this.worker.pluginLoader.importFromId("hbplugin-fun-things");
     *
     * if (!pluginCtr) {
     *   console.log("Failed to load my plugin.");
     *   return;
     * }
     * ```
     */
    async importFromId(id: string) {
        for (const pluginDirectory of this.pluginDirectories) {
            const resolvedPkg = resolvePkg(id, { cwd: pluginDirectory });

            const pluginPath = resolvedPkg
                || path.resolve(pluginDirectory, "./" + id);

            const pluginCtr = await this.importPlugin(pluginPath);

            if (!pluginCtr)
                continue;

            return pluginCtr;
        }

        return undefined;
    }

    /**
     * Import all plugins from the {@link PluginLoader.pluginDirectories}, from
     * both installed NPM plugins and local plugin folders.
     *
     * Does not load any of the plugins into the worker or a room, see {@link
     * PluginLoader.loadAllWorkerPlugins} and {@link PluginLoader.loadAllRoomPlugins}.
     * @returns A map of all plugins that were imported.
     *
     * @example
     * ```ts
     * const importedPlugins = this.worker.pluginDirectory.importFromDirectory();
     *
     * console.log("Imported %s plugins!", importedPlugins.size);
     * ```
     */
    async importFromDirectories() {
        const importedPlugins: Map<string, ImportedPlugin> = new Map;

        const pluginPaths: string[] = [];

        for (const pluginDirectory of this.pluginDirectories) {
            try {
                const packageJson = await fs.readFile(path.resolve(pluginDirectory, "package.json"), "utf8");
                const json = JSON.parse(packageJson) as { dependencies: Record<string, string> };

                for (const dependencyName in json.dependencies) {
                    if (dependencyName.startsWith("hbplugin-")) {
                        const resolvedPkg = resolvePkg(dependencyName, { cwd: pluginDirectory });
                        if (resolvedPkg) {
                            pluginPaths.push(resolvedPkg);
                        }
                    }
                }
            } catch (e) {
                if ((e as any).code !== undefined) {
                    if ((e as any).code === "ENOENT") {
                        this.worker.logger.warn("No package.json in plugin directory '%s' - try running 'yarn setup'", chalk.grey(pluginDirectory));
                        continue;
                    }

                    this.worker.logger.warn("Could not open package.json at '%s': %s", chalk.grey(pluginDirectory), (e as any).code);
                } else {
                    throw e;
                }
            }

            const filesInDir = await fs.readdir(pluginDirectory);
            for (const file of filesInDir) {
                if (file.startsWith("hbplugin-")) {
                    pluginPaths.push(path.resolve(pluginDirectory, file));
                }
            }
        }

        for (const pluginPath of pluginPaths) {
            try {
                const importedPlugin = await this.importPlugin(pluginPath);

                if (!importedPlugin)
                    continue;

                importedPlugins.set(importedPlugin.pluginCtr.meta.id, importedPlugin);
            } catch (e: any) {
                this.worker.logger.warn("Couldn't import plugin '%s': %s", path.basename(pluginPath), e.message || e);
            }
        }

        return importedPlugins;
    }

    protected sortPlugins(pluginCtrs: ImportedPlugin[]) {
        pluginCtrs.sort((a, b) => {
            const ameta = a.pluginCtr.meta;
            const bmeta = b.pluginCtr.meta;
            // first = -1
            // last = 1
            // none = 0
            // sort from lowest to highest
            const aInteger = ameta.loadOrder === "first" ? -1 :
                ameta.loadOrder === "last" ? 1 :
                    ameta.loadOrder === "none" || ameta.loadOrder === undefined ? 0 : ameta.loadOrder;

            const bInteger = bmeta.loadOrder === "first" ? -1 :
                bmeta.loadOrder === "last" ? 1 :
                    bmeta.loadOrder === "none" || ameta.loadOrder === undefined ? 0 : bmeta.loadOrder;

            if (bInteger < aInteger) {
                return 1;
            }
            if (aInteger < bInteger) {
                return -1;
            }

            return 0;
        });
    }

    protected async visitAndLoadPlugin(
        graph: ImportedPlugin[],
        visited: Map<ImportedPlugin, WorkerPlugin | RoomPlugin>,
        tree: Set<ImportedPlugin>,
        node: ImportedPlugin,
        room?: Room
    ): Promise<WorkerPlugin | RoomPlugin> {
        const alreadyLoaded = visited.get(node);
        if (alreadyLoaded)
            return alreadyLoaded;

        // if a circular dependency is found
        if (tree.has(node)) {
            const nodes = [...tree]; // flatten the search tree to a list
            let lastChild = node; // start searching backwards from the current node
            let currentParent: ImportedPlugin;

            do { // search backwards until a break is found in a dependency with "loadedBefore" set to false (a lazy dependency)
                currentParent = nodes.pop()!;
                const dependencies = currentParent.getDependencies();
                const lastNodeEdge = dependencies[lastChild.pluginCtr.meta.id]; // get the edge between this node & the parent

                // check if the edge/dependency between the child and parent is lazy, meaning it doesn't
                // necessarily _have_ to be loaded before the plugin, it just should be loaded at some point, whose
                // existence is checked below with the "missing dependency for: " error, which would be thrown if
                // a parent had a lazy dependency on a child but the child didn't exist or wasn't intended on being
                // loaded.
                if (typeof lastNodeEdge === "object" && lastNodeEdge.loadedBefore === false /* might be undefined & defaults to true */)
                    break;

                // move upwards through the tree/graph
                lastChild = currentParent;
            } while (nodes.length > 0);

            // if the loop didn't iterate again, because there were nodes more left, it means that
            // the currentNode wasn't updated, and since lastNode is set to currentNode before the
            // end of the loop, it makes more an easy check for whether or not a lazy dependency was found.
            if (lastChild === currentParent) {
                const searchedNodes = [...tree.keys(), node];
                throw new Error("Unsupported circular dependency: " + searchedNodes.map(node => node.pluginCtr.meta.id).join(" -> "));
            }

            throw lastChild; // throw the child that has a lazy connection to the parent. this is
            // caught later in the loop below to basically cancel this entire depth-search and
            // to tell the parent of the child that it has a lazy dependency on to send it to
            // the end of the search/graph to load later
        }

        // as this is a depth-first search, we need to be able to check for circular dependencies
        // this is done by keeping a temporary track of all nodes that this search vein/spanning tree
        // has been through. if it comes up again later, we can know by checking whether the current node
        // is in this set.
        tree.add(node);
        const dependencies = node.getDependencies();
        for (const pluginId in dependencies) {
            if (pluginId === node.pluginCtr.meta.id) // technically this would work completely fine, but erroring anyway for bad habits
                throw new Error("Plugin depends on itself: " + node.pluginCtr.meta.id);

            const pluginInGraph = graph.find(plugin => plugin.pluginCtr.meta.id === pluginId); // find the plugin with that dependency plugin id in the graph
            const dependencyOptions = dependencies[pluginId];

            if (!pluginInGraph) {
                if (node.isRoomPlugin()) {
                    const importedPlugin = this.importedPlugins.get(pluginId);
                    if (importedPlugin && importedPlugin.isWorkerPlugin()) {
                        const loadedPlugin = this.worker.loadedPlugins.get(pluginId);
                        if (loadedPlugin)
                            continue;

                        await this.loadPlugin(importedPlugin);
                    }
                }


                if (typeof dependencyOptions === "object" && dependencyOptions.optional)
                    continue; // if it's optional then we can just skip

                // note that this includes any lazy dependencies, which are checked above,
                // meaning that a lazy dependency _will_ get loaded at some point, just not
                // necessarily before the plugin is loaded.
                throw new Error("Missing dependency for '" + node.pluginCtr.meta.id + "': " + pluginId);
            }

            if (dependencyOptions) {
                const requiredVersion = typeof dependencyOptions === "boolean" ? "*" : dependencyOptions.version || "*";
                if (!minimatch(pluginInGraph.pluginCtr.meta.version, requiredVersion))
                    throw new Error(`Provided dependency but invalid version for '${node.pluginCtr.meta.id}': ${pluginId} (Needed ${requiredVersion}, got ${pluginInGraph.pluginCtr.meta.version})`);
            }

            try {
                await this.visitAndLoadPlugin(graph, visited, tree, pluginInGraph);
            } catch (e) {
                // this is thrown above, and is the result of a lazy dependency which must be loaded
                // after the plugin due to circular dependencies.
                if (e === pluginInGraph) {
                    const idx = graph.indexOf(pluginInGraph);
                    graph.push(graph.splice(idx, 1)[0]); // move to the end of the imported plugins array
                } else {
                    throw e;
                }
            }
        }
        const loadedPlugin = node.isRoomPlugin()
            ? await this.loadPlugin(node, room!)
            : await this.loadPlugin(node as ImportedPlugin<typeof WorkerPlugin>);

        tree.delete(node);
        visited.set(node, loadedPlugin);
        return loadedPlugin;
    }

    /**
     * Load all imported worker plugins into the worker, checking {@link PluginLoader.isEnabled}.
     * @example
     * ```ts
     * await this.worker.pluginLoader.loadAllWorkerPlugins();
     * ```
     */
    async loadAllWorkerPlugins() {
        const importedPlugins = [];
        for (const [, importedPlugin] of this.importedPlugins) {
            if (!importedPlugin.isWorkerPlugin())
                continue;

            importedPlugins.push(importedPlugin);
        }
        this.sortPlugins(importedPlugins);
        const loadedPlugins: Map<ImportedPlugin, WorkerPlugin> = new Map;
        for (const importedPlugin of importedPlugins) {
            if (importedPlugin.isEnabled()) {
                await this.visitAndLoadPlugin(importedPlugins, loadedPlugins, new Set, importedPlugin);
            }
        }
    }

    /**
     * Load all imported room plugins into a room, checking {@link PluginLoader.isEnabled}.
     * @example
     * ```ts
     * await this.worker.pluginLoader.loadAllWorkerPlugins();
     * ```7
     */
    async loadAllRoomPlugins(room: Room) {
        const importedPlugins = [];
        for (const [, importedPlugin] of this.importedPlugins) {
            if (!importedPlugin.isRoomPlugin())
                continue;

            importedPlugins.push(importedPlugin);
        }
        this.sortPlugins(importedPlugins);
        const loadedPlugins: Map<ImportedPlugin, RoomPlugin> = new Map;
        for (const importedPlugin of importedPlugins) {
            if (importedPlugin.isEnabled()) {
                await this.visitAndLoadPlugin(importedPlugins, loadedPlugins, new Set, importedPlugin, room);
            }
        }
        this.applyChatCommands(room);
        this.applyRegisteredPrefabs(room);
        this.applyMessageHandlers(room);
    }

    /**
     * Generate a random plugin ID that has not been taken by any other plugins.
     * @returns A random plugin ID that can safely be used.
     */
    generateRandomPluginIdSafe() {
        let pluginId = PluginLoader.generateRandomPluginId();
        while (this.importedPlugins.has(pluginId)) {
            pluginId = PluginLoader.generateRandomPluginId();
        }

        return pluginId;
    }

    /**
     * Import a plugin from its absolute path on the filesystem.
     * @param pluginPath The path of the plugin to import.
     * @returns The imported plugin constructor, or false if the plugin failed
     * to be imported or was not a Hindenburg plugin.
     *
     * @example
     * ```ts
     * const pluginCtr = await this.worker.pluginLoader.importPlugin("/home/user/hindenburg/plugins/hbplugin-fun-things");
     *
     * if (!pluginCtr) {
     *   console.log("Failed to load my plugin!");
     *   return;
     * }x
     * ```
     */
    async importPlugin(pluginPath: string): Promise<ImportedPlugin | false> {
        const importedPlugin = await ImportedPlugin.importPlugin(this, pluginPath);

        const ev = await this.worker.emit(
            new WorkerImportPluginEvent(importedPlugin)
        );

        if (ev.canceled)
            return false;

        if (!ev.alteredPlugin.isWorkerPlugin() && !ev.alteredPlugin.isRoomPlugin())
            throw new Error("The imported module wasn't a worker or room plugin");

        this.importedPlugins.set(ev.alteredPlugin.pluginCtr.meta.id, ev.alteredPlugin);

        Reflect.defineMetadata(hindenburgPluginDirectory, pluginPath, ev.alteredPlugin);

        return ev.alteredPlugin;
    }

    private applyChatCommands(room: Room) {
        room.chatCommandHandler.registeredCommands.clear();
        room.chatCommandHandler.registerHelpCommand();
        for (const [, loadedPlugin] of room.workerPlugins) {
            const pluginChatCommands = getPluginChatCommands(loadedPlugin.pluginInstance);
            for (const chatCommand of pluginChatCommands) {
                room.chatCommandHandler.registerCommand(chatCommand.usage, chatCommand.description, chatCommand.accessCheck, chatCommand.handler.bind(loadedPlugin.pluginInstance));
            }
        }

        for (const [, loadedPlugin] of room.loadedPlugins) {
            const pluginChatCommands = getPluginChatCommands(loadedPlugin.pluginInstance);
            for (const chatCommand of pluginChatCommands) {
                room.chatCommandHandler.registerCommand(chatCommand.usage, chatCommand.description, chatCommand.accessCheck, chatCommand.handler.bind(loadedPlugin.pluginInstance));
            }
        }
    }

    private applyRegisteredPrefabs(room: Room) {
        room.registeredPrefabs = new Map([
            [SpawnType.SkeldShipStatus, [SkeldShipStatus]],
            [SpawnType.MeetingHud, [MeetingHud]],
            [SpawnType.LobbyBehaviour, [LobbyBehaviour]],
            [SpawnType.GameData, [GameData, VoteBanSystem]],
            [SpawnType.Player, [PlayerControl, PlayerPhysics, CustomNetworkTransform]],
            [SpawnType.MiraShipStatus, [MiraShipStatus]],
            [SpawnType.Polus, [PolusShipStatus]],
            [SpawnType.AprilShipStatus, [AprilShipStatus]],
            [SpawnType.Airship, [AirshipStatus]]
        ]);

        for (const [, loadedPlugin] of room.workerPlugins) {
            for (const registeredPrefab of loadedPlugin.registeredPrefabs) {
                room.registerPrefab(registeredPrefab.spawnType, registeredPrefab.components);
            }
        }

        for (const [, loadedPlugin] of room.loadedPlugins) {
            for (const registeredPrefab of loadedPlugin.registeredPrefabs) {
                room.registerPrefab(registeredPrefab.spawnType, registeredPrefab.components);
            }
        }
    }

    private applyRegisteredRoles(room: Room) {
        room.registeredRoles = new Map([
            [RoleType.Crewmate, CrewmateRole],
            [RoleType.Engineer, EngineerRole],
            [RoleType.GuardianAngel, GuardianAngelRole],
            [RoleType.Impostor, ImpostorRole],
            [RoleType.Scientist, ScientistRole],
            [RoleType.Shapeshifter, ShapeshifterRole]
        ]);

        for (const [, loadedPlugin] of room.workerPlugins) {
            for (const registeredRole of loadedPlugin.registeredRoles) {
                room.registerRole(registeredRole);
            }
        }

        for (const [, loadedPlugin] of room.loadedPlugins) {
            for (const registeredRole of loadedPlugin.registeredRoles) {
                room.registerRole(registeredRole);
            }
        }
    }

    private applyRegisteredMessages() {
        const listeners = new Map([...this.worker.decoder.listeners]);
        this.worker.decoder.reset();
        this.worker.decoder.listeners = listeners;
        this.worker.registerMessages();

        for (const [, loadedPlugin] of this.worker.loadedPlugins) {
            for (let i = 0; i < loadedPlugin.loadedRegisteredMessages.length; i++) {
                const messageClass = loadedPlugin.loadedRegisteredMessages[i];
                this.worker.decoder.register(messageClass);
            }
        }
    }

    private applyMessageHandlersPlugin(loadedPlugin: LoadedPlugin, room?: Room) {
        for (let i = 0; i < loadedPlugin.loadedMessageHandlers.length; i++) {
            const { messageClass: messageCtr, handler, options } = loadedPlugin.loadedMessageHandlers[i];
            const fn = handler.bind(loadedPlugin.pluginInstance);
            if (options.override) {
                const key = `${messageCtr.messageType}:${messageCtr.messageTag}` as const;

<<<<<<< HEAD
        for (const [, loadedPlugin] of this.worker.loadedPlugins) {
            for (let i = 0; i < loadedPlugin.loadedMessageHandlers.length; i++) {
                const { messageClass: messageCtr, handler: handler, options } = loadedPlugin.loadedMessageHandlers[i];
                const method = handler.bind(loadedPlugin.pluginInstance);
                if (options.override) {
                    const key = `${messageCtr.messageType}:${messageCtr.messageTag}` as const;
=======
                if (options.attachTo === MessageHandlerAttach.Room && room) {
                    const listeners = room.decoder.listeners.get(key) || [];
                    room.decoder.listeners.delete(key);

                    room.decoder.on(messageCtr, (message, direction, ctx) => {
                        fn(message, ctx, listeners.map(x => {
                            return (message: Serializable, ctx: PacketContext) => x(message, MessageDirection.Serverbound, ctx);
                        }));
                    });
                } else if (options.attachTo === MessageHandlerAttach.Worker) {
>>>>>>> 592b9e1c
                    const listeners = this.worker.decoder.listeners.get(key) || [];
                    this.worker.decoder.listeners.delete(key);

                    this.worker.decoder.on(messageCtr, (message, direction, ctx) => {
                        fn(message, ctx, listeners.map(x => {
                            return (message: Serializable, ctx: PacketContext) => x(message, MessageDirection.Serverbound, ctx);
                        }));
                    });
                }
                continue;
            }

            if (room) {
                room.decoder.on(messageCtr, (message, direction, ctx) => (fn as any)(message, ctx));
            } else {
                this.worker.decoder.on(messageCtr, (message, direction, ctx) => (fn as any)(message, ctx));
            }
        }
    }

    private applyMessageHandlers(room?: Room) {
        if (room) {
            room.decoder.listeners.clear();
            room.registerPacketHandlers();
        } else {
            this.worker.decoder.listeners.clear();
            this.worker.registerPacketHandlers();
        }

        for (const [, loadedPlugin ] of this.worker.loadedPlugins) {
            this.applyMessageHandlersPlugin(loadedPlugin, room);
        }

        if (room) {
            for (const [, loadedPlugin ] of room.loadedPlugins) {
                this.applyMessageHandlersPlugin(loadedPlugin, room);
            }
        }
    }

    /**
     * Load a global worker plugin into the worker, does not regard {@link PluginLoader.isEnabled},
     * waits for {@link Plugin.onPluginLoad} to be finish.
     * @param pluginCtr The plugin ID or class to load.
     * @returns The plugin instance that was loaded.
     * @throws If there was an attempt to load a plugin that isn't imported, or
     * if the server tries load a worker plugin onto a room.
     *
     * @example
     * ```ts
     * const importedPlugin = await this.worker.workerPlugins.get("hbplugin-fun-things");
     * await this.worker.pluginLoader.loadPlugin(importedPlugin);
     * ```
     *
     * @example
     * ```ts
     * const importedPlugin = await this.worker.workerPlugins.get("hbplugin-fun-things");
     * await this.worker.pluginLoader.loadPlugin(importedPlugin, this.room); // !! Attempted to load a worker plugin on a room or other non-worker object
     * ```
     *
     * @example
     * ```ts
     * await this.worker.pluginLoader.loadPlugin("hbplugin-what-the-hell"); // !! Plugin with ID 'hbplugin-what-the-hell' not imported
     * ```
     */
    async loadPlugin(pluginCtr: string | ImportedPlugin<typeof WorkerPlugin>): Promise<WorkerPlugin>;
    /**
     * Load a room plugin into a room, does not regard {@link PluginLoader.isEnabled},
     * waits for {@link Plugin.onPluginLoad} to be finish.
     * @param pluginCtr The plugin ID or class to load.
     * @param room The room to load the plugin into.
     * @returns The plugin instance that was loaded.
     * @throws If there was an attempt to load a plugin that isn't imported, or
     * if the server tries load a room plugin onto the worker.
     *
     * @example
     * ```ts
     * const importedPlugin = await this.worker.roomPlugins.get("hbplugin-fun-things");
     * await this.worker.pluginLoader.loadPlugin(importedPlugin, this.room);
     * ```
     *
     * @example
     * ```ts
     * const importedPlugin = await this.worker.roomPlugins.get("hbplugin-fun-things");
     * await this.worker.pluginLoader.loadPlugin(importedPlugin); // !! Attempted to load a room plugin on a worker or other non-room object
     * ```
     *
     * @example
     * ```ts
     * await this.worker.pluginLoader.loadPlugin("hbplugin-what-the-hell", this.room); // !! Plugin with ID 'hbplugin-what-the-hell' not imported
     * ```
     */
    async loadPlugin(pluginCtr: string | ImportedPlugin<typeof RoomPlugin>, room: Room): Promise<RoomPlugin>;
    async loadPlugin(importedPlugin: string | ImportedPlugin, room?: Room): Promise<WorkerPlugin | RoomPlugin> {
        if (typeof importedPlugin === "string") {
            const _importedPlugin = this.importedPlugins.get(importedPlugin);

            if (!_importedPlugin) {
                throw new Error("Plugin with ID '" + importedPlugin + "' not imported");
            }
            if (_importedPlugin.isRoomPlugin()) {
                return await this.loadPlugin(_importedPlugin, room as Room);
            } else if (_importedPlugin.isWorkerPlugin()) {
                return await this.loadPlugin(_importedPlugin);
            }
            throw new Error("Plugin with ID '" + importedPlugin + "' was not a worker or a room plugin");
        }

        const defaultConfig = recursiveClone(importedPlugin.pluginCtr.meta.defaultConfig || {});
        recursiveAssign(defaultConfig, this.worker.config.plugins[importedPlugin.pluginCtr.meta.id] || {});

        if (importedPlugin.isWorkerPlugin() && room) {
            throw new Error("Attempted to load a worker plugin on a room or other non-worker object");
        } else if (importedPlugin.isRoomPlugin() && !room) {
            throw new Error("Attempted to load a room plugin on a worker or other non-room object");
        }

        const initPlugin = importedPlugin.isWorkerPlugin()
            ? importedPlugin.pluginCtr.createInstance(this.worker, defaultConfig)
            : importedPlugin.isRoomPlugin()
                ? importedPlugin.pluginCtr.createInstance(room!, defaultConfig)
                : undefined;

        if (!initPlugin)
            throw new Error("Imported plugin was neither a room plugin nor a worker plugin");

        const loadedPlugin = new LoadedPlugin(importedPlugin, initPlugin);

        const messageHandlers = getPluginMessageHandlers(initPlugin);
        const registeredPrefabs = getPluginRegisteredPrefabs(importedPlugin.pluginCtr);
        const registeredRoles = getPluginRegisteredRoles(importedPlugin.pluginCtr);

        loadedPlugin.loadedMessageHandlers = [...messageHandlers];
        loadedPlugin.registeredPrefabs = [...registeredPrefabs];
        loadedPlugin.registeredRoles = [...registeredRoles];

        if (loadedPlugin.isRoomPlugin() && room) {
            room.loadedPlugins.set(importedPlugin.pluginCtr.meta.id, loadedPlugin);
            this.applyChatCommands(room);
            this.applyMessageHandlers(room);
            this.applyRegisteredPrefabs(room);
            this.applyRegisteredRoles(room);

            room.logger.info("Loaded plugin: %s", initPlugin);
        }

        if (loadedPlugin.isWorkerPlugin()) {
            const cliCommands = getPluginCliCommands(initPlugin);
            const registeredMatchmakerEndpoints = getPluginMatchmakerEndpoints(initPlugin);
            const registeredMessages = getPluginRegisteredMessages(importedPlugin.pluginCtr);

            for (const commandInfo of cliCommands) {
                const command = this.worker.vorpal.command(commandInfo.command.usage, commandInfo.command.description);

                if (commandInfo.command.options) {
                    for (let i = 0; i < commandInfo.command.options.length; i++) {
                        const option = commandInfo.command.options[i];
                        command.option(option.usage, option.description || "");
                    }
                }

                const fn = commandInfo.handler.bind(initPlugin);
                command.action(fn);

                loadedPlugin.loadedCliCommands.push(command);
            }

            loadedPlugin.loadedMatchmakerEndpoints = [...registeredMatchmakerEndpoints];
            loadedPlugin.loadedRegisteredMessages = [...registeredMessages];

            this.worker.loadedPlugins.set(importedPlugin.pluginCtr.meta.id, loadedPlugin);

            this.applyMessageHandlers();
            this.applyRegisteredMessages();
            if (loadedPlugin.loadedMatchmakerEndpoints.length && this.worker.matchmaker) {
                this.worker.matchmaker.restart();
            }

            this.worker.logger.info("Loaded plugin globally: %s", initPlugin);
        }

        const eventListeners = getPluginEventListeners(initPlugin);

        for (const eventListenerInfo of eventListeners) {
            const fn = eventListenerInfo.handler.bind(initPlugin);
            if (room) {
                room.on(eventListenerInfo.eventName, fn);
            } else {
                this.worker.on(eventListenerInfo.eventName, fn);
            }
            loadedPlugin.loadedEventListeners.push({
                eventName: eventListenerInfo.eventName,
                handler: fn
            });
        }

        const ev = await this.worker.emit(
            new WorkerLoadPluginEvent(
                initPlugin,
                room
            )
        );

        if (ev.reverted) {
            if (initPlugin instanceof RoomPlugin) {
                this.unloadPlugin(initPlugin, room!);
            } else {
                this.unloadPlugin(initPlugin);
            }
            throw new Error("Event reverted load plugin");
        }

        await initPlugin.onPluginLoad();
        return initPlugin;
    }

    /**
     * Unload a global worker plugin from the worker, calls but doesn't wait for
     * {@link Plugin.onPluginUnload} to finish.
     * @param pluginCtr The plugin ID, class, or instance to unload.
     * @throws If there was an attempt to unload a plugin that isn't loaded.
     * @example
     * ```ts
     * this.worker.pluginLoader.unloadPlugin("hbplugin-fun-things");
     * ```
     *
     * @example
     * ```ts
     * this.worker.pluginLoader.unloadPlugin("hbplugin-what-the-hell"); // !! Plugin with id 'hbplugin-what-the-hell' not loaded
     * ```
     */
    unloadPlugin(pluginCtr: string | WorkerPlugin | typeof WorkerPlugin): void;
    /**
     * Unload a room plugin from a room, calls but doesn't wait for
     * {@link Plugin.onPluginUnload} to finish.
     * @param pluginCtr The plugin ID, class, or instance to unload.
     * @param room The room to unload the plugin from.
     * @throws If there was an attempt to unload a plugin that isn't loaded.
     * @example
     * ```ts
     * this.worker.pluginLoader.unloadPlugin("hbplugin-fun-things");
     * ```
     *
     * @example
     * ```ts
     * this.worker.pluginLoader.unloadPlugin("hbplugin-what-the-hell"); // !! Plugin with id 'hbplugin-what-the-hell' not loaded
     * ```
     */
    unloadPlugin(pluginCtr: string | RoomPlugin | typeof RoomPlugin, room: Room): void;
    unloadPlugin(pluginCtr: string | RoomPlugin | typeof RoomPlugin | WorkerPlugin | typeof WorkerPlugin, room?: Room) {
        const pluginId = typeof pluginCtr === "string"
            ? pluginCtr
            : pluginCtr.meta.id;

        const loadedPlugin = room
            ? room.loadedPlugins.get(pluginId)
            : this.worker.loadedPlugins.get(pluginId);

        if (!loadedPlugin)
            throw new Error("Plugin with id '" + pluginId + "' not loaded");

        loadedPlugin.pluginInstance.onPluginUnload();

        if (room) {
            room.loadedPlugins.delete(pluginId);
            this.applyChatCommands(room);
            this.applyRegisteredPrefabs(room);
            this.applyRegisteredRoles(room);

            room.logger.info("Unloaded plugin: %s", loadedPlugin.pluginInstance);
        } else {
            this.worker.loadedPlugins.delete(pluginId);
            this.applyMessageHandlers();
            this.applyRegisteredMessages();
            if (loadedPlugin.loadedMatchmakerEndpoints.length && this.worker.matchmaker) {
                this.worker.matchmaker.restart();
            }
            this.worker.logger.info("Unloaded plugin globally: %s", loadedPlugin.pluginInstance);
        }

        for (const loadedEventListener of loadedPlugin.loadedEventListeners) {
            if (room) {
                room.off(loadedEventListener.eventName as keyof RoomEvents, loadedEventListener.handler);
            } else {
                this.worker.off(loadedEventListener.eventName as keyof WorkerEvents, loadedEventListener.handler);
            }
        }
    }
}<|MERGE_RESOLUTION|>--- conflicted
+++ resolved
@@ -40,11 +40,6 @@
     getPluginChatCommands,
     getPluginCliCommands,
     getPluginEventListeners,
-<<<<<<< HEAD
-    getPluginReactorRpcHandlers,
-=======
-    getPluginMessageHandlers,
->>>>>>> 592b9e1c
     getPluginRegisteredMessages,
     isHindenburgPlugin,
     shouldPreventLoading,
@@ -56,12 +51,8 @@
     PluginRegisteredMatchmakerEndpoint,
     RegisteredPrefab,
     PluginRegisteredMessageHandlerInfo,
-<<<<<<< HEAD
-    getPluginMessageHandlers
-=======
-    RegisteredPrefab,
+    getPluginMessageHandlers,
     MessageHandlerAttach
->>>>>>> 592b9e1c
 } from "../api";
 
 import { recursiveClone } from "../util/recursiveClone";
@@ -823,14 +814,6 @@
             if (options.override) {
                 const key = `${messageCtr.messageType}:${messageCtr.messageTag}` as const;
 
-<<<<<<< HEAD
-        for (const [, loadedPlugin] of this.worker.loadedPlugins) {
-            for (let i = 0; i < loadedPlugin.loadedMessageHandlers.length; i++) {
-                const { messageClass: messageCtr, handler: handler, options } = loadedPlugin.loadedMessageHandlers[i];
-                const method = handler.bind(loadedPlugin.pluginInstance);
-                if (options.override) {
-                    const key = `${messageCtr.messageType}:${messageCtr.messageTag}` as const;
-=======
                 if (options.attachTo === MessageHandlerAttach.Room && room) {
                     const listeners = room.decoder.listeners.get(key) || [];
                     room.decoder.listeners.delete(key);
@@ -841,7 +824,6 @@
                         }));
                     });
                 } else if (options.attachTo === MessageHandlerAttach.Worker) {
->>>>>>> 592b9e1c
                     const listeners = this.worker.decoder.listeners.get(key) || [];
                     this.worker.decoder.listeners.delete(key);
 
